--- conflicted
+++ resolved
@@ -1,10 +1,6 @@
 {
   "name": "aws-lambda-router",
-<<<<<<< HEAD
-  "version": "0.7.1",
-=======
   "version": "0.8.1",
->>>>>>> 5ebedd9b
   "description": "AWS lambda router",
   "main": "index.js",
   "types": "index.d.ts",
